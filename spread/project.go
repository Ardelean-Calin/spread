package spread

import (
	"bytes"
	"fmt"
	"io/ioutil"
	"os"
	"os/exec"
	"path/filepath"
	"regexp"
	"sort"
	"strconv"
	"strings"
	"time"

	"gopkg.in/yaml.v2"
)

type Project struct {
	Name string `yaml:"project"`

	Backends map[string]*Backend

	Environment *Environment

	Repack      string
	Prepare     string
	Restore     string
	Debug       string
	PrepareEach string `yaml:"prepare-each"`
	RestoreEach string `yaml:"restore-each"`
	DebugEach   string `yaml:"debug-each"`

	Suites map[string]*Suite

	RemotePath string `yaml:"path"`

	Include []string
	Exclude []string
	Rename  []string

	Path string `yaml:"-"`

	WarnTimeout Timeout `yaml:"warn-timeout"`
	KillTimeout Timeout `yaml:"kill-timeout"`
}

func (p *Project) String() string { return "project" }

type Backend struct {
	Name string `yaml:"-"`
	Type string
	Key  string

	// Only for adhoc.
	Allocate string
	Discard  string

	// Only for qemu so far.
	Memory Size

	// Only for Linode and Google so far.
	Plan     string
	Location string
	Storage  Size

	Systems SystemsMap

	Prepare     string
	Restore     string
	Debug       string
	PrepareEach string `yaml:"prepare-each"`
	RestoreEach string `yaml:"restore-each"`
	DebugEach   string `yaml:"debug-each"`

	Environment *Environment
	Variants    []string

	WarnTimeout Timeout `yaml:"warn-timeout"`
	KillTimeout Timeout `yaml:"kill-timeout"`
	HaltTimeout Timeout `yaml:"halt-timeout"`

	Priority OptionalInt
	Manual   bool
}

func (b *Backend) String() string { return fmt.Sprintf("backend %q", b.Name) }

func (b *Backend) systemNames() []string {
	sysnames := make([]string, 0, len(b.Systems))
	for sysname := range b.Systems {
		sysnames = append(sysnames, sysname)
	}
	sort.Strings(sysnames)
	return sysnames
}

type SystemsMap map[string]*System

func (sysmap *SystemsMap) UnmarshalYAML(u func(interface{}) error) error {
	var systems []*System
	if err := u(&systems); err != nil {
		return err
	}
	*sysmap = make(SystemsMap)
	for _, sys := range systems {
		(*sysmap)[sys.Name] = sys
	}
	return nil
}

type System struct {
	Backend string `json:"-"`

	Name     string
	Image    string
	Kernel   string
	Username string
	Password string
	Workers  int

	// Only for Linode and Google so far.
	Storage Size

	// Only for Google so far.
	SecureBoot bool `yaml:"secure-boot"`

<<<<<<< HEAD
	// Supported are {"legacy","uefi",""}, only for qemu so far.
	Bios string
=======
	// Specify a backend specific plan, e.g. `e2-standard-2`
	Plan string
>>>>>>> 087e1bd3

	Environment *Environment
	Variants    []string

	Priority OptionalInt
	Manual   bool
}

func (system *System) String() string { return system.Backend + ":" + system.Name }

func (system *System) UnmarshalYAML(u func(interface{}) error) error {
	if err := u(&system.Name); err == nil {
		system.Image = system.Name
		return nil
	}
	type norecurse System
	var def map[string]norecurse
	if err := u(&def); err != nil {
		return err
	}
	for name, sys := range def {
		sys.Name = name
		if sys.Image == "" {
			sys.Image = name
		}
		*system = System(sys)
	}
	return nil
}

type Environment struct {
	err  error
	keys []string
	vals map[string]string
}

func (e *Environment) Keys() []string {
	if e == nil {
		return nil
	}
	return append([]string(nil), e.keys...)
}

func (e *Environment) Copy() *Environment {
	copy := &Environment{}
	copy.err = e.err
	copy.keys = append([]string(nil), e.keys...)
	copy.vals = make(map[string]string)
	for k, v := range e.vals {
		copy.vals[k] = v
	}
	return copy
}

func (e *Environment) Variant(variant string) *Environment {
	env := e.Copy()
NextKey:
	for key, val := range env.vals {
		ekey, evariants := SplitVariants(key)
		for _, evariant := range evariants {
			if evariant == variant {
				env.Replace(key, ekey, val)
				continue NextKey
			}
		}
		if len(evariants) > 0 {
			env.Unset(key)
		}
	}
	return env
}

func (e *Environment) UnmarshalYAML(u func(interface{}) error) error {
	var vals map[string]string
	if err := u(&vals); err != nil {
		return err
	}
	for k := range vals {
		if !varname.MatchString(k) {
			e.err = fmt.Errorf("invalid variable name: %q", k)
			return nil
		}
	}

	var seen = make(map[string]bool)
	var keys = make([]string, len(vals))
	var order yaml.MapSlice
	if err := u(&order); err != nil {
		return err
	}
	for i, item := range order {
		k, ok := item.Key.(string)
		_, good := vals[k]
		if !ok || !good {
			// Shouldn't happen if the regular expression is right.
			e.err = fmt.Errorf("invalid variable name: %v", item.Key)
			return nil
		}
		if seen[k] {
			e.err = fmt.Errorf("variable %q defined multiple times", k)
			return nil
		}
		seen[k] = true
		keys[i] = k
	}
	e.keys = keys
	e.vals = vals
	return nil
}

func NewEnvironment(pairs ...string) *Environment {
	e := &Environment{
		vals: make(map[string]string),
		keys: make([]string, len(pairs)/2),
	}
	for i := 0; i+1 < len(pairs); i += 2 {
		e.vals[pairs[i]] = pairs[i+1]
		e.keys[i/2] = pairs[i]
	}
	return e
}

func (e *Environment) MarshalYAML() (interface{}, error) {
	lines := make([]string, len(e.keys))
	for i := range lines {
		key := e.keys[i]
		lines[i] = key + "=" + e.vals[key]
	}
	return lines, nil
}

func (e *Environment) Unset(key string) {
	l := len(e.vals)
	delete(e.vals, key)
	if len(e.vals) != l {
		for i, k := range e.keys {
			if k == key {
				copy(e.keys[i:], e.keys[i+1:])
				e.keys = e.keys[:len(e.keys)-1]
			}
		}
	}
}

func (e *Environment) Get(key string) string {
	return e.vals[key]
}

func (e *Environment) Set(key, value string) {
	if !varname.MatchString(key) {
		panic("invalid environment variable name: " + key)
	}
	e.Unset(key)
	e.keys = append(e.keys, key)
	e.vals[key] = value
}

func (e *Environment) Replace(oldkey, newkey, value string) {
	if _, ok := e.vals[oldkey]; ok && newkey != oldkey {
		e.Unset(newkey)
		delete(e.vals, oldkey)
		for i, key := range e.keys {
			if key == oldkey {
				e.keys[i] = newkey
				break
			}
		}
	} else if _, ok := e.vals[newkey]; !ok {
		e.keys = append(e.keys, newkey)
	}
	e.vals[newkey] = value
}

type Suite struct {
	Summary  string
	Systems  []string
	Backends []string

	Variants    []string
	Environment *Environment

	Prepare     string
	Restore     string
	Debug       string
	PrepareEach string `yaml:"prepare-each"`
	RestoreEach string `yaml:"restore-each"`
	DebugEach   string `yaml:"debug-each"`

	Name  string           `yaml:"-"`
	Path  string           `yaml:"-"`
	Tasks map[string]*Task `yaml:"-"`

	WarnTimeout Timeout `yaml:"warn-timeout"`
	KillTimeout Timeout `yaml:"kill-timeout"`

	Priority OptionalInt
	Manual   bool
}

func (s *Suite) String() string { return "suite " + s.Name }

type Task struct {
	Suite string `yaml:"-"`

	Summary  string
	Details  string
	Systems  []string
	Backends []string

	Variants    []string
	Environment *Environment
	Samples     int

	Prepare string
	Restore string
	Execute string
	Debug   string

	Artifacts []string

	Name string `yaml:"-"`
	Path string `yaml:"-"`

	WarnTimeout Timeout `yaml:"warn-timeout"`
	KillTimeout Timeout `yaml:"kill-timeout"`

	Priority OptionalInt
	Manual   bool
}

func (t *Task) String() string { return t.Name }

type Job struct {
	Name    string
	Project *Project
	Backend *Backend
	System  *System
	Suite   *Suite
	Task    *Task

	Variant     string
	Environment *Environment
	Sample      int

	Priority int64
}

func (job *Job) String() string {
	return job.Name
}

func (job *Job) StringFor(context interface{}) string {
	switch context {
	case job.Project, job.Backend, job.System:
		return fmt.Sprintf("%s:%s", job.Backend.Name, job.System.Name)
	case job.Suite:
		return fmt.Sprintf("%s:%s:%s", job.Backend.Name, job.System.Name, job.Suite.Name)
	case job.Task:
		return fmt.Sprintf("%s:%s:%s", job.Backend.Name, job.System.Name, job.Task.Name)
	case job:
		return job.Name
	}
	panic(fmt.Errorf("job %s asked to stringify unrelated value: %v", job, context))
}

func (job *Job) Prepare() string {
	return join(job.Project.PrepareEach, job.Backend.PrepareEach, job.Suite.PrepareEach, job.Task.Prepare)
}

func (job *Job) Restore() string {
	return join(job.Task.Restore, job.Suite.RestoreEach, job.Backend.RestoreEach, job.Project.RestoreEach)
}

func (job *Job) Debug() string {
	return join(job.Task.Debug, job.Suite.DebugEach, job.Backend.DebugEach, job.Project.DebugEach)
}

func (job *Job) WarnTimeoutFor(context interface{}) time.Duration {
	touts := []Timeout{job.Task.WarnTimeout, job.Suite.WarnTimeout, job.Backend.WarnTimeout, job.Project.WarnTimeout}
	return job.timeoutFor("warn", context, touts)
}

func (job *Job) KillTimeoutFor(context interface{}) time.Duration {
	touts := []Timeout{job.Task.KillTimeout, job.Suite.KillTimeout, job.Backend.KillTimeout, job.Project.KillTimeout}
	return job.timeoutFor("kill", context, touts)
}

func (job *Job) timeoutFor(which string, context interface{}, touts []Timeout) time.Duration {
	switch context {
	case job:
	case job.Task:
	case job.Suite:
		touts = touts[1:]
	case job.Backend:
		touts = touts[2:]
	case job.Project:
		touts = touts[3:]
	default:
		panic(fmt.Errorf("job %s asked for %s-timeout of unrelated value: %v", job, which, context))
	}
	for _, tout := range touts {
		if tout.Duration != 0 {
			return tout.Duration
		}
	}
	return 0
}

func join(scripts ...string) string {
	var buf bytes.Buffer
	for _, script := range scripts {
		if len(script) == 0 {
			continue
		}
		if buf.Len() > 0 {
			buf.WriteString("\n\n")
		}
		buf.WriteString("(\n")
		buf.WriteString(script)
		buf.WriteString("\n)")
	}
	return buf.String()
}

type jobsByName []*Job

func (jobs jobsByName) Len() int      { return len(jobs) }
func (jobs jobsByName) Swap(i, j int) { jobs[i], jobs[j] = jobs[j], jobs[i] }
func (jobs jobsByName) Less(i, j int) bool {
	ji, jj := jobs[i], jobs[j]
	if ji.Backend == jj.Backend && ji.System == jj.System && ji.Task == jj.Task {
		return ji.Sample < jj.Sample
	}
	return ji.Name < jj.Name
}

func SplitVariants(s string) (prefix string, variants []string) {
	if i := strings.LastIndex(s, "/"); i >= 0 {
		return s[:i], strings.Split(s[i+1:], ",")
	}
	return s, nil
}

var (
	validName   = regexp.MustCompile("^[a-z0-9]+(?:[-._][a-z0-9]+)*$")
	validSystem = regexp.MustCompile("^[a-z*]+-[a-z0-9*]+(?:[-.][a-z0-9*]+)*$")
	validSuite  = regexp.MustCompile("^(?:[a-z0-9]+(?:[-._][a-z0-9]+)*/)+$")
	validTask   = regexp.MustCompile("^(?:[a-z0-9]+(?:[-._][a-z0-9]+)*/)+[a-z0-9]+(?:[-._][a-z0-9]+)*$")
)

func Load(path string) (*Project, error) {
	filename, data, err := readProject(path)
	if err != nil {
		return nil, fmt.Errorf("cannot load project file from %s: %v", path, err)
	}

	project := &Project{}
	err = yaml.Unmarshal(data, project)
	if err != nil {
		return nil, fmt.Errorf("cannot load %s: %v", filename, err)
	}

	if !validName.MatchString(project.Name) {
		return nil, fmt.Errorf("invalid project name: %q", project.Name)
	}
	if project.RemotePath == "" {
		return nil, fmt.Errorf("missing project path field with remote project location")
	}

	project.Path = filepath.Dir(filename)

	project.Repack = strings.TrimSpace(project.Repack)
	project.Prepare = strings.TrimSpace(project.Prepare)
	project.Restore = strings.TrimSpace(project.Restore)
	project.Debug = strings.TrimSpace(project.Debug)
	project.PrepareEach = strings.TrimSpace(project.PrepareEach)
	project.RestoreEach = strings.TrimSpace(project.RestoreEach)
	project.DebugEach = strings.TrimSpace(project.DebugEach)

	if err := checkEnv(project, &project.Environment); err != nil {
		return nil, err
	}

	for bname, backend := range project.Backends {
		if !validName.MatchString(bname) {
			return nil, fmt.Errorf("invalid backend name: %q", bname)
		}
		if backend == nil {
			delete(project.Backends, bname)
			continue
		}
		backend.Name = bname
		if backend.Type == "" {
			backend.Type = bname
		}
		switch backend.Type {
		case "google", "linode", "lxd", "qemu", "adhoc", "humbox":
		default:
			return nil, fmt.Errorf("%s has unsupported type %q", backend, backend.Type)
		}

		if backend.Type != "adhoc" && (backend.Allocate != "" || backend.Discard != "") {
			return nil, fmt.Errorf("%s cannot use allocate and dispose fields", backend)
		}
		if backend.Type == "adhoc" && strings.TrimSpace(backend.Allocate) == "" {
			return nil, fmt.Errorf("%s requires an allocate field", backend)
		}

		backend.Prepare = strings.TrimSpace(backend.Prepare)
		backend.Restore = strings.TrimSpace(backend.Restore)
		backend.Debug = strings.TrimSpace(backend.Debug)
		backend.PrepareEach = strings.TrimSpace(backend.PrepareEach)
		backend.RestoreEach = strings.TrimSpace(backend.RestoreEach)
		backend.DebugEach = strings.TrimSpace(backend.DebugEach)

		for sysname, system := range backend.Systems {
			system.Backend = backend.Name
			if system.Workers < 0 {
				return nil, fmt.Errorf("%s has system %q with %d workers", backend, sysname, system.Workers)
			}
			if system.Workers == 0 {
				system.Workers = 1
			}
			if system.Storage == 0 {
				system.Storage = backend.Storage
			}
			if system.Plan == "" {
				system.Plan = backend.Plan
			}
			if err := checkEnv(system, &system.Environment); err != nil {
				return nil, err
			}
		}
		sort.Strings(backend.Variants)

		if err := checkEnv(backend, &backend.Environment); err != nil {
			return nil, err
		}
		if err = checkSystems(backend, backend.systemNames()); err != nil {
			return nil, err
		}
		if len(backend.Systems) == 0 {
			return nil, fmt.Errorf("no systems specified for %s", backend)
		}
	}

	if len(project.Backends) == 0 {
		return nil, fmt.Errorf("must define at least one backend")
	}
	if len(project.Suites) == 0 {
		return nil, fmt.Errorf("must define at least one task suite")
	}

	orig := project.Suites
	project.Suites = make(map[string]*Suite)
	for sname, suite := range orig {
		if suite == nil {
			suite = &Suite{}
		}
		if !strings.HasSuffix(sname, "/") {
			return nil, fmt.Errorf("invalid suite name (must end with /): %q", sname)
		}
		if !validSuite.MatchString(sname) {
			return nil, fmt.Errorf("invalid suite name: %q", sname)
		}
		sname = strings.Trim(sname, "/")
		suite.Name = sname + "/"
		suite.Path = filepath.Join(project.Path, sname)
		suite.Summary = strings.TrimSpace(suite.Summary)
		suite.Prepare = strings.TrimSpace(suite.Prepare)
		suite.Restore = strings.TrimSpace(suite.Restore)
		suite.Debug = strings.TrimSpace(suite.Debug)
		suite.PrepareEach = strings.TrimSpace(suite.PrepareEach)
		suite.RestoreEach = strings.TrimSpace(suite.RestoreEach)
		suite.DebugEach = strings.TrimSpace(suite.DebugEach)

		project.Suites[suite.Name] = suite

		if suite.Summary == "" {
			return nil, fmt.Errorf("%s is missing a summary", suite)
		}

		if err := checkEnv(suite, &suite.Environment); err != nil {
			return nil, err
		}
		if err := checkSystems(suite, suite.Systems); err != nil {
			return nil, err
		}

		f, err := os.Open(suite.Path)
		if err != nil {
			return nil, fmt.Errorf("cannot list %s: %v", suite, err)
		}

		tnames, err := f.Readdirnames(0)
		if err != nil {
			return nil, fmt.Errorf("cannot list %s: %v", suite, err)
		}

		suite.Tasks = make(map[string]*Task)
		for _, tname := range tnames {
			tfilename := filepath.Join(suite.Path, tname, "task.yaml")
			if fi, _ := os.Stat(filepath.Dir(tfilename)); !fi.IsDir() {
				continue
			}
			tdata, err := ioutil.ReadFile(tfilename)
			if os.IsNotExist(err) {
				debugf("Skipping %s/%s: task.yaml missing", sname, tname)
				continue
			}
			if err != nil {
				return nil, err
			}

			task := &Task{}
			err = yaml.Unmarshal(tdata, &task)
			if err != nil {
				return nil, fmt.Errorf("cannot load %s/%s/task.yaml: %v", sname, tname, err)
			}

			task.Suite = suite.Name
			task.Name = suite.Name + tname
			task.Path = filepath.Dir(tfilename)
			task.Summary = strings.TrimSpace(task.Summary)
			task.Prepare = strings.TrimSpace(task.Prepare)
			task.Restore = strings.TrimSpace(task.Restore)
			task.Debug = strings.TrimSpace(task.Debug)
			if !validTask.MatchString(task.Name) {
				return nil, fmt.Errorf("invalid task name: %q", task.Name)
			}
			if task.Summary == "" {
				return nil, fmt.Errorf("%s is missing a summary", task)
			}
			if task.Samples == 0 {
				task.Samples = 1
			}

			if err := checkEnv(task, &task.Environment); err != nil {
				return nil, err
			}
			if err := checkSystems(task, task.Systems); err != nil {
				return nil, err
			}

			for _, fname := range task.Artifacts {
				if filepath.IsAbs(fname) || fname != filepath.Clean(fname) || strings.HasPrefix(fname, "../") {
					return nil, fmt.Errorf("%s has improper artifact path: %s", task.Name, fname)
				}
			}

			suite.Tasks[tname] = task
		}
	}

	debugf("Loaded project: %# v", project)
	return project, nil
}

func readProject(path string) (filename string, data []byte, err error) {
	path, err = filepath.Abs(path)
	if err != nil {
		return "", nil, fmt.Errorf("cannot get absolute path for %s: %v", path, err)
	}

	for {
		filename = filepath.Join(path, "spread.yaml")
		debugf("Trying to read %s...", filename)
		data, err = ioutil.ReadFile(filename)
		if os.IsNotExist(err) {
			filename = filepath.Join(path, ".spread.yaml")
			debugf("Trying to read %s...", filename)
			data, err = ioutil.ReadFile(filename)
		}
		if err == nil {
			logf("Found %s.", filename)
			return filename, data, nil
		}
		newpath := filepath.Dir(path)
		if newpath == path {
			break
		}
		path = newpath
	}
	return "", nil, fmt.Errorf("cannot find spread.yaml or .spread.yaml")
}

func checkEnv(context fmt.Stringer, env **Environment) error {
	if *env == nil {
		*env = NewEnvironment()
	} else if (*env).err != nil {
		return fmt.Errorf("invalid %s environment: %s", context, (*env).err)
	}
	return nil
}

func checkSystems(context fmt.Stringer, systems []string) error {
	for _, system := range systems {
		if strings.HasPrefix(system, "+") || strings.HasPrefix(system, "-") {
			system = system[1:]
		}
		if !validSystem.MatchString(system) {
			return fmt.Errorf("%s refers to invalid system name: %q", context, system)
		}
	}
	return nil
}

type Filter interface {
	Pass(job *Job) bool
}

type filterExp struct {
	regexp      *regexp.Regexp
	firstSample int
	lastSample  int
}

type filter struct {
	exps []*filterExp
}

func (f *filter) Pass(job *Job) bool {
	if len(f.exps) == 0 {
		return true
	}
	for _, exp := range f.exps {
		if exp.firstSample > 0 {
			if job.Sample < exp.firstSample {
				continue
			}
			if job.Sample > exp.lastSample {
				continue
			}
		}
		if exp.regexp.MatchString(job.Name) {
			return true
		}
	}
	return false
}

func NewFilter(args []string) (Filter, error) {
	var dots = regexp.MustCompile(`\.+|:+|#`)
	var sample = regexp.MustCompile(`^(.*)#(\d+)(?:\.\.(\d+))?$`)
	var err error
	var exps []*filterExp
	for _, arg := range args {
		var argre = arg
		var firstSample, lastSample int
		if m := sample.FindStringSubmatch(argre); len(m) > 0 {
			argre = m[1]
			firstSample, err = strconv.Atoi(m[2])
			if err == nil && m[3] != "" {
				lastSample, err = strconv.Atoi(m[3])
			}
			if err != nil {
				panic(fmt.Sprintf("internal error: regexp matched non-int on %q", arg))
			}
			if firstSample > 0 && lastSample == 0 {
				lastSample = firstSample
			}
			if firstSample < 1 || lastSample < firstSample {
				return nil, fmt.Errorf("invalid sample range in filter string: %q", arg)
			}
		}
		argre = dots.ReplaceAllStringFunc(argre, func(s string) string {
			switch s {
			case ".":
				return `\.`
			case "...":
				return `[^:]*`
			case ":":
				return "(:.+)*:(.+:)*"
			case "#":
				// Error below. Should have been parsed above.
			}
			err = fmt.Errorf("invalid filter string: %q", s)
			return s
		})
		if err != nil {
			return nil, err
		}
		if strings.HasPrefix(argre, "(:.+)*:") || strings.HasPrefix(argre, "/") {
			argre = ".+" + argre
		}
		if strings.HasSuffix(argre, ":(.+:)*") || strings.HasSuffix(argre, "/") {
			argre = argre + ".+"
		}
		exp, err := regexp.Compile("(?:^|:)" + argre + "(?:$|[:#])")
		if err != nil {
			return nil, fmt.Errorf("invalid filter string: %q", arg)
		}
		exps = append(exps, &filterExp{
			regexp:      exp,
			firstSample: firstSample,
			lastSample:  lastSample,
		})

	}
	return &filter{exps}, nil
}

func (p *Project) backendNames() []string {
	bnames := make([]string, 0, len(p.Backends))
	for bname := range p.Backends {
		bnames = append(bnames, bname)
	}
	return bnames
}

func (p *Project) Jobs(options *Options) ([]*Job, error) {
	var jobs []*Job

	hasFilter := options.Filter != nil
	manualBackends := hasFilter
	manualSystems := hasFilter
	manualSuites := hasFilter
	manualTasks := hasFilter

	cmdcache := make(map[string]string)
	penv := envmap{p, p.Environment}
	pevr := strmap{p, evars(p.Environment, "")}
	pbke := strmap{p, p.backendNames()}

	value, err := evalone("remote project path", p.RemotePath, cmdcache, true, penv)
	if err != nil {
		return nil, err
	}
	p.RemotePath = filepath.Clean(value)
	if !filepath.IsAbs(p.RemotePath) || filepath.Dir(p.RemotePath) == p.RemotePath {
		return nil, fmt.Errorf("remote project path must be absolute and not /: %s", p.RemotePath)
	}

	for _, suite := range p.Suites {
		senv := envmap{suite, suite.Environment}
		sevr := strmap{suite, evars(suite.Environment, "+")}
		svar := strmap{suite, suite.Variants}
		sbke := strmap{suite, suite.Backends}
		ssys := strmap{suite, suite.Systems}

		for _, task := range suite.Tasks {
			tenv := envmap{task, task.Environment}
			tevr := strmap{task, evars(task.Environment, "+")}
			tvar := strmap{task, task.Variants}
			tbke := strmap{task, task.Backends}
			tsys := strmap{task, task.Systems}

			backends, err := evalstr("backends", pbke, sbke, tbke)
			if err != nil {
				return nil, err
			}

			for _, bname := range backends {
				backend := p.Backends[bname]
				benv := envmap{backend, backend.Environment}
				bevr := strmap{backend, evars(backend.Environment, "+")}
				bvar := strmap{backend, backend.Variants}
				bsys := strmap{backend, backend.systemNames()}

				systems, err := evalstr("systems", bsys, ssys, tsys)
				if err != nil {
					return nil, err
				}

				for _, sysname := range systems {
					system := backend.Systems[sysname]
					// not for us
					if system == nil {
						continue
					}
					yenv := envmap{system, system.Environment}
					yevr := strmap{system, evars(system.Environment, "+")}
					yvar := strmap{system, system.Variants}

					priority := evaloint(task.Priority, suite.Priority, system.Priority, backend.Priority)

					strmaps := []strmap{pevr, bevr, bvar, yevr, yvar, sevr, svar, tevr, tvar}
					variants, err := evalstr("variants", strmaps...)
					if err != nil {
						return nil, err
					}

					for _, variant := range variants {
						if variant == "" && len(variants) > 1 {
							continue
						}

						for sample := 1; sample <= task.Samples; sample++ {
							job := &Job{
								Project:  p,
								Backend:  backend,
								System:   system,
								Suite:    p.Suites[task.Suite],
								Task:     task,
								Variant:  variant,
								Sample:   sample,
								Priority: priority,
							}
							if job.Variant == "" {
								job.Name = fmt.Sprintf("%s:%s:%s", job.Backend.Name, job.System.Name, job.Task.Name)
							} else {
								job.Name = fmt.Sprintf("%s:%s:%s:%s", job.Backend.Name, job.System.Name, job.Task.Name, job.Variant)
							}
							if task.Samples > 1 {
								job.Name += "#" + strconv.Itoa(sample)
							}

							sprenv := envmap{stringer("$SPREAD_*"), NewEnvironment(
								"SPREAD_JOB", job.Name,
								"SPREAD_PROJECT", job.Project.Name,
								"SPREAD_PATH", job.Project.RemotePath,
								"SPREAD_BACKEND", job.Backend.Name,
								"SPREAD_SYSTEM", job.System.Name,
								"SPREAD_SUITE", job.Suite.Name,
								"SPREAD_TASK", job.Task.Name,
								"SPREAD_VARIANT", job.Variant,
								"SPREAD_SAMPLE", strconv.Itoa(job.Sample),
							)}

							env, err := evalenv(cmdcache, true, sprenv, penv, benv, yenv, senv, tenv)
							if err != nil {
								return nil, err
							}
							job.Environment = env.Variant(variant)

							if options.Filter != nil && !options.Filter.Pass(job) {
								continue
							}

							jobs = append(jobs, job)

							if !job.Backend.Manual {
								manualBackends = false
							}
							if !job.System.Manual {
								manualSystems = false
							}
							if !job.Suite.Manual {
								manualSuites = false
							}
							if !job.Task.Manual {
								manualTasks = false
							}
						}
					}
				}

			}
		}
	}

	all := jobs
	jobs = make([]*Job, 0, len(all))
	backends := make(map[string]bool)
	for _, job := range all {
		if !manualBackends && job.Backend.Manual {
			continue
		}
		if !manualSystems && job.System.Manual {
			continue
		}
		if !manualSuites && job.Suite.Manual {
			continue
		}
		if !manualTasks && job.Task.Manual {
			continue
		}
		jobs = append(jobs, job)
		backends[job.Backend.Name] = true
	}

	env, err := evalenv(cmdcache, true, penv)
	if err != nil {
		return nil, err
	}
	p.Environment = env
	p.Environment.Set("SPREAD_BACKENDS", strings.Join(sortedKeys(backends), " "))

	// TODO Should probably cascade environments, so that backend.Environment contains
	// project.Environment, and suite.Environmnet contains both project.Environment and
	// backend.Environment, etc. This would make logic such as the one below saner.
	// Also, should probably have Enviornment.Evaluate instead of evalone and evalenv.

	for bname, backend := range p.Backends {
		benv := envmap{backend, backend.Environment}
		value, err := evalone(bname+" backend key", backend.Key, cmdcache, true, penv, benv)
		if err != nil {
			return nil, err
		}
		backend.Key = strings.TrimSpace(value)

		for _, system := range backend.Systems {
			if system.Username != "" {
				value, err := evalone(system.String()+" username", system.Username, cmdcache, false, penv, benv)
				if err != nil {
					return nil, err
				}
				system.Username = value
			}
			// Passwords may easily include $, so only replace if it matches a varname entirely.
			if system.Password != "" && varref.FindString(system.Password) == system.Password {
				value, err := evalone(system.String()+" password", system.Password, cmdcache, false, penv, benv)
				if err != nil {
					return nil, err
				}
				system.Password = value
			}
		}
	}

	err1 := evalslice("rename expression", p.Rename, cmdcache, false, penv)
	err2 := evalslice("include list", p.Include, cmdcache, false, penv)
	err3 := evalslice("exclude list", p.Exclude, cmdcache, false, penv)
	if err := firstErr(err1, err2, err3); err != nil {
		return nil, err
	}

	if len(jobs) == 0 {
		if options.Filter != nil {
			return nil, fmt.Errorf("nothing matches provider filter")
		} else {
			return nil, fmt.Errorf("cannot find any tasks")
		}
	}

	sort.Sort(jobsByName(jobs))

	return jobs, nil
}

func evars(env *Environment, prefix string) []string {
	keys := env.Keys()
	seen := make(map[string]bool, len(keys))
	for _, key := range keys {
		_, variants := SplitVariants(key)
		for _, variant := range variants {
			seen[variant] = true
		}
	}
	variants := make([]string, 0, len(seen)+1)
	for variant := range seen {
		variants = append(variants, prefix+variant)
	}
	if len(variants) == 0 && len(prefix) == 0 {
		// Ensure there's at least one variant at the end.
		// This must be dropped if other variants are found.
		variants = append(variants, "")
	}
	sort.Strings(variants)
	return variants
}

type envmap struct {
	context fmt.Stringer
	env     *Environment
}

type stringer string

func (s stringer) String() string { return string(s) }

var (
	varname = regexp.MustCompile(`^[a-zA-Z_][a-zA-Z0-9_]*(?:/[a-zA-Z0-9_]+(?:,[a-zA-Z0-9_]+)*)?$`)
	varcmd  = regexp.MustCompile(`\$\(HOST:.+?\)`)
	varref  = regexp.MustCompile(`\$(?:\(HOST:.+?\)|[a-zA-Z_][a-zA-Z0-9_]*|\{[a-zA-Z_][a-zA-Z0-9_]*\})`)
)

func evalslice(context string, values []string, cmdcache map[string]string, hostOnly bool, maps ...envmap) error {
	for i, value := range values {
		value, err := evalone(context, value, cmdcache, hostOnly, maps...)
		if err != nil {
			return err
		}
		values[i] = value
	}
	return nil
}

func evalone(context string, value string, cmdcache map[string]string, hostOnly bool, maps ...envmap) (string, error) {
	const key = "SPREAD_INTERNAL_EVAL"
	m := envmap{stringer(context), NewEnvironment(key, value)}
	out, err := evalenv(cmdcache, hostOnly, append(maps, m)...)
	if err != nil {
		return "", err
	}
	return out.Get(key), nil
}

func evalenv(cmdcache map[string]string, hostOnly bool, maps ...envmap) (*Environment, error) {
	result := NewEnvironment()
	for _, m := range maps {
		for _, key := range m.env.Keys() {
			var failed error
			varexp := varref
			if hostOnly {
				varexp = varcmd
			}
			value := varexp.ReplaceAllStringFunc(m.env.Get(key), func(ref string) string {
				if failed != nil {
					return ""
				}
				if !strings.HasPrefix(ref, "$(") {
					return result.Get(strings.Trim(ref, "${}"))
				}
				inner := ref[len("$(HOST:") : len(ref)-len(")")]
				if output, ok := cmdcache[inner]; ok {
					return output
				}
				output, err := evalcmd(inner)
				if err != nil && failed == nil {
					if key == "" {
						failed = fmt.Errorf("%s in %s returned error: %v", ref, m.context, err)
					} else {
						failed = fmt.Errorf("%s in %s environment returned error: %v", ref, m.context, err)
					}
					return ""
				}
				cmdcache[inner] = output
				return output
			})
			if failed != nil {
				return nil, failed
			}
			result.Set(key, value)
		}
	}
	return result, nil
}

func evalcmd(cmdline string) (string, error) {
	var stderr bytes.Buffer
	cmd := exec.Command("/bin/bash", "-c", cmdline)
	cmd.Stderr = &stderr
	output, err := cmd.Output()
	if err != nil {
		msg := string(bytes.TrimSpace(stderr.Bytes()))
		if len(msg) > 0 {
			msgs := strings.Split(msg, "\n")
			return "", fmt.Errorf("%s", strings.Join(msgs, "; "))
		}
		return "", err
	}
	return string(bytes.TrimRight(output, "\n")), nil
}

type strmap struct {
	context fmt.Stringer
	strings []string
}

func matches(pattern string, strmaps ...strmap) ([]string, error) {
	var matches []string
	for _, strmap := range strmaps {
		for _, name := range strmap.strings {
			if strings.HasPrefix(name, "+") || strings.HasPrefix(name, "-") {
				name = name[1:]
			}
			m, err := filepath.Match(pattern, name)
			if err != nil {
				return nil, err
			}
			if m {
				matches = append(matches, name)
			}
		}
	}
	return matches, nil
}

func evalstr(what string, strmaps ...strmap) ([]string, error) {
	final := make(map[string]bool)
	for i, strmap := range strmaps {
		delta := 0
		plain := 0
		for j, name := range strmap.strings {
			add := strings.HasPrefix(name, "+")
			remove := strings.HasPrefix(name, "-")
			if add || remove {
				name = name[1:]
				if i == 0 {
					return nil, fmt.Errorf("%s specifies %s in delta format", strmap.context, what)
				}
				delta++
			} else {
				plain++
			}
			if delta > 0 && plain > 0 {
				return nil, fmt.Errorf("%s specifies %s both in delta and plain format", strmap.context, what)
			}
			matches, err := matches(name, strmaps[:i+1]...)
			if err != nil {
				return nil, err
			}

			if add {
				for _, match := range matches {
					final[match] = true
				}
				continue
			}
			if remove {
				for _, match := range matches {
					delete(final, match)
				}
				continue
			}

			if j == 0 && len(final) > 0 {
				for name := range final {
					delete(final, name)
				}
			}

			for _, match := range matches {
				final[match] = true
			}
		}
	}

	strs := make([]string, 0, len(final))
	for name := range final {
		strs = append(strs, name)
	}
	return strs, nil
}

func evaloint(values ...OptionalInt) int64 {
	for _, v := range values {
		if v.IsSet {
			return v.Value
		}
	}
	return 0
}

type Timeout struct {
	time.Duration
}

func (t *Timeout) UnmarshalYAML(u func(interface{}) error) error {
	var s string
	_ = u(&s)
	d, err := time.ParseDuration(strings.TrimSpace(s))
	if err != nil {
		return fmt.Errorf("timeout must look like 10s or 15m or 1.5h, not %q", s)
	}
	t.Duration = d
	return nil
}

type Size int64

const (
	kb = 1024
	mb = kb * 1024
	gb = mb * 1024
)

func (s Size) String() string {
	switch {
	case s > gb && s%gb == 0:
		return strconv.Itoa(int(s/gb)) + "G"
	case s > mb && s%mb == 0:
		return strconv.Itoa(int(s/mb)) + "M"
	case s > kb && s%kb == 0:
		return strconv.Itoa(int(s/mb)) + "K"
	}
	return strconv.Itoa(int(s)) + "B"
}

func (s *Size) UnmarshalYAML(u func(interface{}) error) error {
	var str string
	_ = u(&str)
	if len(str) == 0 {
		*s = 0
		return nil
	}
	if str == "preserve-size" {
		*s = -1
		return nil
	}
	n, err := strconv.Atoi(str[:len(str)-1])
	if err != nil {
		return fmt.Errorf("invalid size string: %q", str)
	}
	switch str[len(str)-1] {
	case 'G':
		*s = Size(gb * n)
	case 'M':
		*s = Size(mb * n)
	case 'K':
		*s = Size(kb * n)
	case 'B':
		*s = Size(n)
	default:
		return fmt.Errorf("unknown size suffix in %q, must be one of: B, K, M, G", str)
	}
	return nil
}

type OptionalInt struct {
	IsSet bool
	Value int64
}

func (s OptionalInt) String() string {
	return strconv.FormatInt(s.Value, 10)
}

func (s *OptionalInt) UnmarshalYAML(u func(interface{}) error) error {
	var value int64
	err := u(&value)
	if err != nil {
		return err
	}
	s.Value = value
	s.IsSet = true
	return nil
}

func sortedKeys(m map[string]bool) []string {
	keys := make([]string, len(m))
	i := 0
	for key := range m {
		keys[i] = key
		i++
	}
	sort.Strings(keys)
	return keys
}<|MERGE_RESOLUTION|>--- conflicted
+++ resolved
@@ -125,13 +125,11 @@
 	// Only for Google so far.
 	SecureBoot bool `yaml:"secure-boot"`
 
-<<<<<<< HEAD
 	// Supported are {"legacy","uefi",""}, only for qemu so far.
 	Bios string
-=======
+
 	// Specify a backend specific plan, e.g. `e2-standard-2`
 	Plan string
->>>>>>> 087e1bd3
 
 	Environment *Environment
 	Variants    []string
